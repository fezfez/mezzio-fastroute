{
    "name": "zendframework/zend-expressive-fastroute",
    "description": "FastRoute integration for Expressive",
    "license": "BSD-3-Clause",
    "keywords": [
        "expressive",
        "FastRoute",
        "http",
        "middleware",
        "psr",
        "psr-7",
        "zf",
        "zendframework",
        "zend-expressive"
    ],
    "support": {
        "issues": "https://github.com/zendframework/zend-expressive-fastroute/issues",
        "source": "https://github.com/zendframework/zend-expressive-fastroute",
        "rss": "https://github.com/zendframework/zend-expressive-fastroute/releases.atom",
        "slack": "https://zendframework-slack.herokuapp.com",
        "forum": "https://discourse.zendframework.com/c/questions/expressive"
    },
    "require": {
        "php": "^7.1",
        "fig/http-message-util": "^1.1.2",
        "nikic/fast-route": "^1.2",
        "psr/container": "^1.0",
        "psr/http-message": "^1.0.1",
        "zendframework/zend-expressive-router": "^3.0.0rc4",
        "zendframework/zend-stdlib": "^2.0 || ^3.1"
    },
    "require-dev": {
        "malukenho/docheader": "^0.1.6",
        "phpunit/phpunit": "^7.0.2",
        "zendframework/zend-coding-standard": "~1.0.0",
        "zendframework/zend-diactoros": "^1.7",
        "zendframework/zend-stratigility": "^3.0.0rc1"
    },
    "conflict": {
        "container-interop/container-interop": "<1.2.0"
    },
    "autoload": {
        "psr-4": {
            "Zend\\Expressive\\Router\\": "src/"
        }
    },
    "autoload-dev": {
        "psr-4": {
            "ZendTest\\Expressive\\Router\\": "test/"
        }
    },
    "config": {
        "sort-packages": true
    },
    "extra": {
        "branch-alias": {
<<<<<<< HEAD
            "dev-master": "2.1-dev",
            "dev-develop": "2.2-dev",
            "dev-release-3.0.0": "3.0.x-dev"
        },
        "zf": {
            "config-provider": "Zend\\Expressive\\Router\\FastRouteRouter\\ConfigProvider"
=======
            "dev-master": "2.2.x-dev",
            "dev-develop": "3.0.x-dev"
>>>>>>> 7457c406
        }
    },
    "scripts": {
        "check": [
            "@license-check",
            "@cs-check",
            "@test"
        ],
        "cs-check": "phpcs",
        "cs-fix": "phpcbf",
        "test": "phpunit --colors=always",
        "test-coverage": "phpunit --colors=always --coverage-clover clover.xml",
        "license-check": "docheader check src/ test/"
    }
}<|MERGE_RESOLUTION|>--- conflicted
+++ resolved
@@ -54,17 +54,11 @@
     },
     "extra": {
         "branch-alias": {
-<<<<<<< HEAD
-            "dev-master": "2.1-dev",
-            "dev-develop": "2.2-dev",
-            "dev-release-3.0.0": "3.0.x-dev"
+            "dev-master": "2.2.x-dev",
+            "dev-develop": "3.0.x-dev"
         },
         "zf": {
             "config-provider": "Zend\\Expressive\\Router\\FastRouteRouter\\ConfigProvider"
-=======
-            "dev-master": "2.2.x-dev",
-            "dev-develop": "3.0.x-dev"
->>>>>>> 7457c406
         }
     },
     "scripts": {
