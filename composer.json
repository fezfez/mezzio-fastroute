--- conflicted
+++ resolved
@@ -26,15 +26,9 @@
         "zendframework/zend-stdlib": "^3.1"
     },
     "require-dev": {
-<<<<<<< HEAD
-        "phpunit/phpunit": "^5.7",
-        "zendframework/zend-coding-standard": "~1.0.0",
-        "malukenho/docheader": "^0.1.5"
-=======
         "malukenho/docheader": "^0.1.5",
         "phpunit/phpunit": "^6.0.7 || ^5.7.14",
         "zendframework/zend-coding-standard": "~1.0.0"
->>>>>>> 88c091b2
     },
     "autoload": {
       "psr-4": {
