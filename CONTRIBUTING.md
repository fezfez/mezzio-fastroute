--- conflicted
+++ resolved
@@ -48,10 +48,6 @@
 - Install dependencies via composer:
 
   ```console
-<<<<<<< HEAD
-  $ curl -sS https://getcomposer.org/installer | php --
-=======
->>>>>>> 88c091b2
   $ composer install
   ```
 
