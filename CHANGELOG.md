# Changelog

All notable changes to this project will be documented in this file, in reverse chronological order by release.

<<<<<<< HEAD
## 1.1.0 - TBD
=======
## 1.0.1 - 2015-12-14
>>>>>>> 5316f322

### Added

- Nothing.

### Deprecated

- Nothing.

### Removed

- Nothing.

### Fixed

<<<<<<< HEAD
- Nothing.

## 1.0.1 - TBD

### Added

- Nothing.

### Deprecated

- Nothing.

### Removed

- Nothing.

### Fixed

- Nothing.
=======
- [#3](https://github.com/zendframework/zend-expressive-fastroute/pull/3) fixes
  an issue in how the `RouteResult` was marshaled on success. Previously, the
  path was used for the matched route name; now the route name is properly used.
>>>>>>> 5316f322

## 1.0.0 - 2015-12-07

First stable release.

### Added

- Nothing.

### Deprecated

- Nothing.

### Removed

- Nothing.

### Fixed

- Nothing.

## 0.3.0 - 2015-12-02

### Added

- Nothing.

### Deprecated

- Nothing.

### Removed

- Nothing.

### Fixed

- Now depends on [zendframework/zend-expressive-router](https://github.com/zendframework/zend-expressive-router)
  instead of zendframework/zend-expressive.

## 0.2.0 - 2015-10-20

### Added

- Nothing.

### Deprecated

- Nothing.

### Removed

- Nothing.

### Fixed

- Updated zend-expressive to RC1.
- Added branch alias for dev-master, pointing to 1.0-dev.

## 0.1.1 - 2015-10-10

### Added

- Nothing.

### Deprecated

- Nothing.

### Removed

- Nothing.

### Fixed

- Moved nikic/fast-route from `require-dev` to `require` section.

## 0.1.0 - 2015-10-10

Initial release.

### Added

- Nothing.

### Deprecated

- Nothing.

### Removed

- Nothing.

### Fixed

- Nothing.<|MERGE_RESOLUTION|>--- conflicted
+++ resolved
@@ -2,30 +2,7 @@
 
 All notable changes to this project will be documented in this file, in reverse chronological order by release.
 
-<<<<<<< HEAD
 ## 1.1.0 - TBD
-=======
-## 1.0.1 - 2015-12-14
->>>>>>> 5316f322
-
-### Added
-
-- Nothing.
-
-### Deprecated
-
-- Nothing.
-
-### Removed
-
-- Nothing.
-
-### Fixed
-
-<<<<<<< HEAD
-- Nothing.
-
-## 1.0.1 - TBD
 
 ### Added
 
@@ -42,11 +19,26 @@
 ### Fixed
 
 - Nothing.
-=======
+
+## 1.0.1 - 2015-12-14
+
+### Added
+
+- Nothing.
+
+### Deprecated
+
+- Nothing.
+
+### Removed
+
+- Nothing.
+
+### Fixed
+
 - [#3](https://github.com/zendframework/zend-expressive-fastroute/pull/3) fixes
   an issue in how the `RouteResult` was marshaled on success. Previously, the
   path was used for the matched route name; now the route name is properly used.
->>>>>>> 5316f322
 
 ## 1.0.0 - 2015-12-07
 
