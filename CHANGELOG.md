# Changelog

All notable changes to this project will be documented in this file, in reverse chronological order by release.

## 1.2.0 - TBD

### Added

<<<<<<< HEAD
- [#7](https://github.com/zendframework/zend-expressive-fastroute/pull/7) adds
  support for merging the `defaults` passed in route options with the matched
  parameters when returning a route result. As an example, if you define a route
  as follows:

  ```php
  use Zend\Expressive\Router\Route;

  $route = new Route(
      '/category/{category:[a-z]{3,12}[/resource/{resource:\d+}]',
      'CategoryResource',
      ['GET'],
      'category-resource'
  );
  $route->setOptions(['defaults' => [
      'resource' => 1,
  ]]);
  ```

  and match against the URL path `/category/foobar`, the route result returned
  will now also include a `resource` parameter with a value of `1`.

  This provides feature parity with other routing implementations.
=======
- [#14](https://github.com/zendframework/zend-expressive-fastroute/pull/14) updates
  the FastRoute minimum version to `^0.8.0`. No BC break is expected by this change,
  but you should test your application to confirm.
>>>>>>> 5ff0d47f

### Deprecated

- Nothing.

### Removed

- Nothing.

### Fixed

- [#4](https://github.com/zendframework/zend-expressive-fastroute/pull/4) fixes
  URI generation when optional segments are in place, and ensures that if an
  optional segment with a placeholder is missing, but followed by one that is
  present, an exception is raised.

## 1.1.0 - 2016-01-25

### Added

- [#6](https://github.com/zendframework/zend-expressive-fastroute/pull/6)
  updates the FastRoute minimum version to `^0.7.0`. No BC break is expected by
  this change, but you should test your application to confirm.

### Deprecated

- Nothing.

### Removed

- Nothing.

### Fixed

- Nothing.

## 1.0.1 - 2015-12-14

### Added

- Nothing.

### Deprecated

- Nothing.

### Removed

- Nothing.

### Fixed

- [#3](https://github.com/zendframework/zend-expressive-fastroute/pull/3) fixes
  an issue in how the `RouteResult` was marshaled on success. Previously, the
  path was used for the matched route name; now the route name is properly used.

## 1.0.0 - 2015-12-07

First stable release.

### Added

- Nothing.

### Deprecated

- Nothing.

### Removed

- Nothing.

### Fixed

- Nothing.

## 0.3.0 - 2015-12-02

### Added

- Nothing.

### Deprecated

- Nothing.

### Removed

- Nothing.

### Fixed

- Now depends on [zendframework/zend-expressive-router](https://github.com/zendframework/zend-expressive-router)
  instead of zendframework/zend-expressive.

## 0.2.0 - 2015-10-20

### Added

- Nothing.

### Deprecated

- Nothing.

### Removed

- Nothing.

### Fixed

- Updated zend-expressive to RC1.
- Added branch alias for dev-master, pointing to 1.0-dev.

## 0.1.1 - 2015-10-10

### Added

- Nothing.

### Deprecated

- Nothing.

### Removed

- Nothing.

### Fixed

- Moved nikic/fast-route from `require-dev` to `require` section.

## 0.1.0 - 2015-10-10

Initial release.

### Added

- Nothing.

### Deprecated

- Nothing.

### Removed

- Nothing.

### Fixed

- Nothing.<|MERGE_RESOLUTION|>--- conflicted
+++ resolved
@@ -2,11 +2,10 @@
 
 All notable changes to this project will be documented in this file, in reverse chronological order by release.
 
-## 1.2.0 - TBD
+## 1.1.1 - TBD
 
 ### Added
 
-<<<<<<< HEAD
 - [#7](https://github.com/zendframework/zend-expressive-fastroute/pull/7) adds
   support for merging the `defaults` passed in route options with the matched
   parameters when returning a route result. As an example, if you define a route
@@ -30,11 +29,10 @@
   will now also include a `resource` parameter with a value of `1`.
 
   This provides feature parity with other routing implementations.
-=======
+
 - [#14](https://github.com/zendframework/zend-expressive-fastroute/pull/14) updates
   the FastRoute minimum version to `^0.8.0`. No BC break is expected by this change,
   but you should test your application to confirm.
->>>>>>> 5ff0d47f
 
 ### Deprecated
 
