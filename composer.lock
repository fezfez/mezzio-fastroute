{
    "_readme": [
        "This file locks the dependencies of your project to a known state",
        "Read more about it at https://getcomposer.org/doc/01-basic-usage.md#composer-lock-the-lock-file",
        "This file is @generated automatically"
    ],
<<<<<<< HEAD
    "content-hash": "447a84bb317b72f45b14d689b5d8b581",
=======
    "content-hash": "2a5a3e4794a5e6bf9065bc7479e07103",
>>>>>>> 7457c406
    "packages": [
        {
            "name": "fig/http-message-util",
            "version": "1.1.2",
            "source": {
                "type": "git",
                "url": "https://github.com/php-fig/http-message-util.git",
                "reference": "20b2c280cb6914b7b83089720df44e490f4b42f0"
            },
            "dist": {
                "type": "zip",
                "url": "https://api.github.com/repos/php-fig/http-message-util/zipball/20b2c280cb6914b7b83089720df44e490f4b42f0",
                "reference": "20b2c280cb6914b7b83089720df44e490f4b42f0",
                "shasum": ""
            },
            "require": {
                "php": "^5.3 || ^7.0",
                "psr/http-message": "^1.0"
            },
            "type": "library",
            "extra": {
                "branch-alias": {
                    "dev-master": "1.1.x-dev"
                }
            },
            "autoload": {
                "psr-4": {
                    "Fig\\Http\\Message\\": "src/"
                }
            },
            "notification-url": "https://packagist.org/downloads/",
            "license": [
                "MIT"
            ],
            "authors": [
                {
                    "name": "PHP-FIG",
                    "homepage": "http://www.php-fig.org/"
                }
            ],
            "description": "Utility classes and constants for use with PSR-7 (psr/http-message)",
            "keywords": [
                "http",
                "http-message",
                "psr",
                "psr-7",
                "request",
                "response"
            ],
            "time": "2017-02-09T16:10:21+00:00"
        },
        {
            "name": "nikic/fast-route",
            "version": "v1.3.0",
            "source": {
                "type": "git",
                "url": "https://github.com/nikic/FastRoute.git",
                "reference": "181d480e08d9476e61381e04a71b34dc0432e812"
            },
            "dist": {
                "type": "zip",
                "url": "https://api.github.com/repos/nikic/FastRoute/zipball/181d480e08d9476e61381e04a71b34dc0432e812",
                "reference": "181d480e08d9476e61381e04a71b34dc0432e812",
                "shasum": ""
            },
            "require": {
                "php": ">=5.4.0"
            },
            "require-dev": {
                "phpunit/phpunit": "^4.8.35|~5.7"
            },
            "type": "library",
            "autoload": {
                "psr-4": {
                    "FastRoute\\": "src/"
                },
                "files": [
                    "src/functions.php"
                ]
            },
            "notification-url": "https://packagist.org/downloads/",
            "license": [
                "BSD-3-Clause"
            ],
            "authors": [
                {
                    "name": "Nikita Popov",
                    "email": "nikic@php.net"
                }
            ],
            "description": "Fast request router for PHP",
            "keywords": [
                "router",
                "routing"
            ],
            "time": "2018-02-13T20:26:39+00:00"
        },
        {
            "name": "psr/container",
            "version": "1.0.0",
            "source": {
                "type": "git",
                "url": "https://github.com/php-fig/container.git",
                "reference": "b7ce3b176482dbbc1245ebf52b181af44c2cf55f"
            },
            "dist": {
                "type": "zip",
                "url": "https://api.github.com/repos/php-fig/container/zipball/b7ce3b176482dbbc1245ebf52b181af44c2cf55f",
                "reference": "b7ce3b176482dbbc1245ebf52b181af44c2cf55f",
                "shasum": ""
            },
            "require": {
                "php": ">=5.3.0"
            },
            "type": "library",
            "extra": {
                "branch-alias": {
                    "dev-master": "1.0.x-dev"
                }
            },
            "autoload": {
                "psr-4": {
                    "Psr\\Container\\": "src/"
                }
            },
            "notification-url": "https://packagist.org/downloads/",
            "license": [
                "MIT"
            ],
            "authors": [
                {
                    "name": "PHP-FIG",
                    "homepage": "http://www.php-fig.org/"
                }
            ],
            "description": "Common Container Interface (PHP FIG PSR-11)",
            "homepage": "https://github.com/php-fig/container",
            "keywords": [
                "PSR-11",
                "container",
                "container-interface",
                "container-interop",
                "psr"
            ],
            "time": "2017-02-14T16:28:37+00:00"
        },
        {
            "name": "psr/http-message",
            "version": "1.0.1",
            "source": {
                "type": "git",
                "url": "https://github.com/php-fig/http-message.git",
                "reference": "f6561bf28d520154e4b0ec72be95418abe6d9363"
            },
            "dist": {
                "type": "zip",
                "url": "https://api.github.com/repos/php-fig/http-message/zipball/f6561bf28d520154e4b0ec72be95418abe6d9363",
                "reference": "f6561bf28d520154e4b0ec72be95418abe6d9363",
                "shasum": ""
            },
            "require": {
                "php": ">=5.3.0"
            },
            "type": "library",
            "extra": {
                "branch-alias": {
                    "dev-master": "1.0.x-dev"
                }
            },
            "autoload": {
                "psr-4": {
                    "Psr\\Http\\Message\\": "src/"
                }
            },
            "notification-url": "https://packagist.org/downloads/",
            "license": [
                "MIT"
            ],
            "authors": [
                {
                    "name": "PHP-FIG",
                    "homepage": "http://www.php-fig.org/"
                }
            ],
            "description": "Common interface for HTTP messages",
            "homepage": "https://github.com/php-fig/http-message",
            "keywords": [
                "http",
                "http-message",
                "psr",
                "psr-7",
                "request",
                "response"
            ],
            "time": "2016-08-06T14:39:51+00:00"
        },
        {
            "name": "psr/http-server-handler",
            "version": "1.0.0",
            "source": {
                "type": "git",
                "url": "https://github.com/php-fig/http-server-handler.git",
                "reference": "439d92054dc06097f2406ec074a2627839955a02"
            },
            "dist": {
                "type": "zip",
                "url": "https://api.github.com/repos/php-fig/http-server-handler/zipball/439d92054dc06097f2406ec074a2627839955a02",
                "reference": "439d92054dc06097f2406ec074a2627839955a02",
                "shasum": ""
            },
            "require": {
                "php": ">=7.0",
                "psr/http-message": "^1.0"
            },
            "type": "library",
            "extra": {
                "branch-alias": {
                    "dev-master": "1.0.x-dev"
                }
            },
            "autoload": {
                "psr-4": {
                    "Psr\\Http\\Server\\": "src/"
                }
            },
            "notification-url": "https://packagist.org/downloads/",
            "license": [
                "MIT"
            ],
            "authors": [
                {
                    "name": "PHP-FIG",
                    "homepage": "http://www.php-fig.org/"
                }
            ],
            "description": "Common interface for HTTP server-side request handler",
            "keywords": [
                "handler",
                "http",
                "http-interop",
                "psr",
                "psr-15",
                "psr-7",
                "request",
                "response",
                "server"
            ],
            "time": "2018-01-22T17:04:15+00:00"
        },
        {
            "name": "psr/http-server-middleware",
            "version": "1.0.0",
            "source": {
                "type": "git",
                "url": "https://github.com/php-fig/http-server-middleware.git",
                "reference": "ea17eb1fb2c8df6db919cc578451a8013c6a0ae5"
            },
            "dist": {
                "type": "zip",
                "url": "https://api.github.com/repos/php-fig/http-server-middleware/zipball/ea17eb1fb2c8df6db919cc578451a8013c6a0ae5",
                "reference": "ea17eb1fb2c8df6db919cc578451a8013c6a0ae5",
                "shasum": ""
            },
            "require": {
                "php": ">=7.0",
                "psr/http-message": "^1.0",
                "psr/http-server-handler": "^1.0"
            },
            "type": "library",
            "extra": {
                "branch-alias": {
                    "dev-master": "1.0.x-dev"
                }
            },
            "autoload": {
                "psr-4": {
                    "Psr\\Http\\Server\\": "src/"
                }
            },
            "notification-url": "https://packagist.org/downloads/",
            "license": [
                "MIT"
            ],
            "authors": [
                {
                    "name": "PHP-FIG",
                    "homepage": "http://www.php-fig.org/"
                }
            ],
            "description": "Common interface for HTTP server-side middleware",
            "keywords": [
                "http",
                "http-interop",
                "middleware",
                "psr",
                "psr-15",
                "psr-7",
                "request",
                "response"
            ],
            "time": "2018-01-22T17:08:31+00:00"
        },
        {
            "name": "zendframework/zend-expressive-router",
            "version": "3.0.0rc4",
            "source": {
                "type": "git",
                "url": "https://github.com/zendframework/zend-expressive-router.git",
                "reference": "3b21fb4e1b568bfa8b0ae699b6f0bdd5d5644863"
            },
            "dist": {
                "type": "zip",
                "url": "https://api.github.com/repos/zendframework/zend-expressive-router/zipball/3b21fb4e1b568bfa8b0ae699b6f0bdd5d5644863",
                "reference": "3b21fb4e1b568bfa8b0ae699b6f0bdd5d5644863",
                "shasum": ""
            },
            "require": {
                "fig/http-message-util": "^1.1.2",
                "php": "^7.1",
                "psr/container": "^1.0",
                "psr/http-message": "^1.0.1",
                "psr/http-server-middleware": "^1.0"
            },
            "require-dev": {
                "malukenho/docheader": "^0.1.6",
                "phpunit/phpunit": "^6.5.5",
                "zendframework/zend-coding-standard": "~1.0.0",
                "zendframework/zend-diactoros": "^1.7",
                "zendframework/zend-stratigility": "^3.0.0rc1"
            },
            "suggest": {
                "zendframework/zend-expressive-aurarouter": "^3.0 to use the Aura.Router routing adapter",
                "zendframework/zend-expressive-fastroute": "^3.0 to use the FastRoute routing adapter",
                "zendframework/zend-expressive-zendrouter": "^3.0 to use the zend-router routing adapter"
            },
            "type": "library",
            "extra": {
                "branch-alias": {
                    "dev-master": "2.3.x-dev",
                    "dev-develop": "2.4.x-dev",
                    "dev-release-3.0.0": "3.0.x-dev"
                },
                "zf": {
                    "config-provider": "Zend\\Expressive\\Router\\ConfigProvider"
                }
            },
            "autoload": {
                "psr-4": {
                    "Zend\\Expressive\\Router\\": "src/"
                }
            },
            "notification-url": "https://packagist.org/downloads/",
            "license": [
                "BSD-3-Clause"
            ],
            "description": "Router subcomponent for Expressive",
            "keywords": [
                "ZendFramework",
                "expressive",
                "http",
                "middleware",
                "psr",
                "psr-7",
                "zend-expressive",
                "zf"
            ],
            "time": "2018-03-07T16:56:58+00:00"
        },
        {
            "name": "zendframework/zend-stdlib",
            "version": "3.1.0",
            "source": {
                "type": "git",
                "url": "https://github.com/zendframework/zend-stdlib.git",
                "reference": "debedcfc373a293f9250cc9aa03cf121428c8e78"
            },
            "dist": {
                "type": "zip",
                "url": "https://api.github.com/repos/zendframework/zend-stdlib/zipball/debedcfc373a293f9250cc9aa03cf121428c8e78",
                "reference": "debedcfc373a293f9250cc9aa03cf121428c8e78",
                "shasum": ""
            },
            "require": {
                "php": "^5.6 || ^7.0"
            },
            "require-dev": {
                "athletic/athletic": "~0.1",
                "phpunit/phpunit": "~4.0",
                "squizlabs/php_codesniffer": "^2.6.2"
            },
            "type": "library",
            "extra": {
                "branch-alias": {
                    "dev-master": "3.1-dev",
                    "dev-develop": "3.2-dev"
                }
            },
            "autoload": {
                "psr-4": {
                    "Zend\\Stdlib\\": "src/"
                }
            },
            "notification-url": "https://packagist.org/downloads/",
            "license": [
                "BSD-3-Clause"
            ],
            "homepage": "https://github.com/zendframework/zend-stdlib",
            "keywords": [
                "stdlib",
                "zf2"
            ],
            "time": "2016-09-13T14:38:50+00:00"
        }
    ],
    "packages-dev": [
        {
            "name": "doctrine/instantiator",
            "version": "1.1.0",
            "source": {
                "type": "git",
                "url": "https://github.com/doctrine/instantiator.git",
                "reference": "185b8868aa9bf7159f5f953ed5afb2d7fcdc3bda"
            },
            "dist": {
                "type": "zip",
                "url": "https://api.github.com/repos/doctrine/instantiator/zipball/185b8868aa9bf7159f5f953ed5afb2d7fcdc3bda",
                "reference": "185b8868aa9bf7159f5f953ed5afb2d7fcdc3bda",
                "shasum": ""
            },
            "require": {
                "php": "^7.1"
            },
            "require-dev": {
                "athletic/athletic": "~0.1.8",
                "ext-pdo": "*",
                "ext-phar": "*",
                "phpunit/phpunit": "^6.2.3",
                "squizlabs/php_codesniffer": "^3.0.2"
            },
            "type": "library",
            "extra": {
                "branch-alias": {
                    "dev-master": "1.2.x-dev"
                }
            },
            "autoload": {
                "psr-4": {
                    "Doctrine\\Instantiator\\": "src/Doctrine/Instantiator/"
                }
            },
            "notification-url": "https://packagist.org/downloads/",
            "license": [
                "MIT"
            ],
            "authors": [
                {
                    "name": "Marco Pivetta",
                    "email": "ocramius@gmail.com",
                    "homepage": "http://ocramius.github.com/"
                }
            ],
            "description": "A small, lightweight utility to instantiate objects in PHP without invoking their constructors",
            "homepage": "https://github.com/doctrine/instantiator",
            "keywords": [
                "constructor",
                "instantiate"
            ],
            "time": "2017-07-22T11:58:36+00:00"
        },
        {
            "name": "malukenho/docheader",
            "version": "0.1.7",
            "source": {
                "type": "git",
                "url": "https://github.com/malukenho/docheader.git",
                "reference": "3eb59f0621125c0dc40775f1bcc3206c37993703"
            },
            "dist": {
                "type": "zip",
                "url": "https://api.github.com/repos/malukenho/docheader/zipball/3eb59f0621125c0dc40775f1bcc3206c37993703",
                "reference": "3eb59f0621125c0dc40775f1bcc3206c37993703",
                "shasum": ""
            },
            "require": {
                "php": "~5.5|^7.0",
                "symfony/console": "~2.0 || ^3.0 || ^4.0",
                "symfony/finder": "~2.0 || ^3.0 || ^4.0"
            },
            "require-dev": {
                "phpunit/phpunit": "^4.7",
                "squizlabs/php_codesniffer": "^2.8"
            },
            "bin": [
                "bin/docheader"
            ],
            "type": "library",
            "autoload": {
                "psr-4": {
                    "DocHeader\\": "src/"
                }
            },
            "notification-url": "https://packagist.org/downloads/",
            "license": [
                "MIT"
            ],
            "authors": [
                {
                    "name": "Jefersson Nathan",
                    "email": "malukenho@phpse.net"
                }
            ],
            "description": "A small library to check header docs",
            "homepage": "https://github.com/malukenho/docheader",
            "keywords": [
                "Code style",
                "code standard",
                "license"
            ],
            "time": "2017-12-18T09:16:11+00:00"
        },
        {
            "name": "myclabs/deep-copy",
            "version": "1.7.0",
            "source": {
                "type": "git",
                "url": "https://github.com/myclabs/DeepCopy.git",
                "reference": "3b8a3a99ba1f6a3952ac2747d989303cbd6b7a3e"
            },
            "dist": {
                "type": "zip",
                "url": "https://api.github.com/repos/myclabs/DeepCopy/zipball/3b8a3a99ba1f6a3952ac2747d989303cbd6b7a3e",
                "reference": "3b8a3a99ba1f6a3952ac2747d989303cbd6b7a3e",
                "shasum": ""
            },
            "require": {
                "php": "^5.6 || ^7.0"
            },
            "require-dev": {
                "doctrine/collections": "^1.0",
                "doctrine/common": "^2.6",
                "phpunit/phpunit": "^4.1"
            },
            "type": "library",
            "autoload": {
                "psr-4": {
                    "DeepCopy\\": "src/DeepCopy/"
                },
                "files": [
                    "src/DeepCopy/deep_copy.php"
                ]
            },
            "notification-url": "https://packagist.org/downloads/",
            "license": [
                "MIT"
            ],
            "description": "Create deep copies (clones) of your objects",
            "keywords": [
                "clone",
                "copy",
                "duplicate",
                "object",
                "object graph"
            ],
            "time": "2017-10-19T19:58:43+00:00"
        },
        {
            "name": "phar-io/manifest",
            "version": "1.0.1",
            "source": {
                "type": "git",
                "url": "https://github.com/phar-io/manifest.git",
                "reference": "2df402786ab5368a0169091f61a7c1e0eb6852d0"
            },
            "dist": {
                "type": "zip",
                "url": "https://api.github.com/repos/phar-io/manifest/zipball/2df402786ab5368a0169091f61a7c1e0eb6852d0",
                "reference": "2df402786ab5368a0169091f61a7c1e0eb6852d0",
                "shasum": ""
            },
            "require": {
                "ext-dom": "*",
                "ext-phar": "*",
                "phar-io/version": "^1.0.1",
                "php": "^5.6 || ^7.0"
            },
            "type": "library",
            "extra": {
                "branch-alias": {
                    "dev-master": "1.0.x-dev"
                }
            },
            "autoload": {
                "classmap": [
                    "src/"
                ]
            },
            "notification-url": "https://packagist.org/downloads/",
            "license": [
                "BSD-3-Clause"
            ],
            "authors": [
                {
                    "name": "Arne Blankerts",
                    "email": "arne@blankerts.de",
                    "role": "Developer"
                },
                {
                    "name": "Sebastian Heuer",
                    "email": "sebastian@phpeople.de",
                    "role": "Developer"
                },
                {
                    "name": "Sebastian Bergmann",
                    "email": "sebastian@phpunit.de",
                    "role": "Developer"
                }
            ],
            "description": "Component for reading phar.io manifest information from a PHP Archive (PHAR)",
            "time": "2017-03-05T18:14:27+00:00"
        },
        {
            "name": "phar-io/version",
            "version": "1.0.1",
            "source": {
                "type": "git",
                "url": "https://github.com/phar-io/version.git",
                "reference": "a70c0ced4be299a63d32fa96d9281d03e94041df"
            },
            "dist": {
                "type": "zip",
                "url": "https://api.github.com/repos/phar-io/version/zipball/a70c0ced4be299a63d32fa96d9281d03e94041df",
                "reference": "a70c0ced4be299a63d32fa96d9281d03e94041df",
                "shasum": ""
            },
            "require": {
                "php": "^5.6 || ^7.0"
            },
            "type": "library",
            "autoload": {
                "classmap": [
                    "src/"
                ]
            },
            "notification-url": "https://packagist.org/downloads/",
            "license": [
                "BSD-3-Clause"
            ],
            "authors": [
                {
                    "name": "Arne Blankerts",
                    "email": "arne@blankerts.de",
                    "role": "Developer"
                },
                {
                    "name": "Sebastian Heuer",
                    "email": "sebastian@phpeople.de",
                    "role": "Developer"
                },
                {
                    "name": "Sebastian Bergmann",
                    "email": "sebastian@phpunit.de",
                    "role": "Developer"
                }
            ],
            "description": "Library for handling version information and constraints",
            "time": "2017-03-05T17:38:23+00:00"
        },
        {
            "name": "phpdocumentor/reflection-common",
            "version": "1.0.1",
            "source": {
                "type": "git",
                "url": "https://github.com/phpDocumentor/ReflectionCommon.git",
                "reference": "21bdeb5f65d7ebf9f43b1b25d404f87deab5bfb6"
            },
            "dist": {
                "type": "zip",
                "url": "https://api.github.com/repos/phpDocumentor/ReflectionCommon/zipball/21bdeb5f65d7ebf9f43b1b25d404f87deab5bfb6",
                "reference": "21bdeb5f65d7ebf9f43b1b25d404f87deab5bfb6",
                "shasum": ""
            },
            "require": {
                "php": ">=5.5"
            },
            "require-dev": {
                "phpunit/phpunit": "^4.6"
            },
            "type": "library",
            "extra": {
                "branch-alias": {
                    "dev-master": "1.0.x-dev"
                }
            },
            "autoload": {
                "psr-4": {
                    "phpDocumentor\\Reflection\\": [
                        "src"
                    ]
                }
            },
            "notification-url": "https://packagist.org/downloads/",
            "license": [
                "MIT"
            ],
            "authors": [
                {
                    "name": "Jaap van Otterdijk",
                    "email": "opensource@ijaap.nl"
                }
            ],
            "description": "Common reflection classes used by phpdocumentor to reflect the code structure",
            "homepage": "http://www.phpdoc.org",
            "keywords": [
                "FQSEN",
                "phpDocumentor",
                "phpdoc",
                "reflection",
                "static analysis"
            ],
            "time": "2017-09-11T18:02:19+00:00"
        },
        {
            "name": "phpdocumentor/reflection-docblock",
            "version": "4.3.0",
            "source": {
                "type": "git",
                "url": "https://github.com/phpDocumentor/ReflectionDocBlock.git",
                "reference": "94fd0001232e47129dd3504189fa1c7225010d08"
            },
            "dist": {
                "type": "zip",
                "url": "https://api.github.com/repos/phpDocumentor/ReflectionDocBlock/zipball/94fd0001232e47129dd3504189fa1c7225010d08",
                "reference": "94fd0001232e47129dd3504189fa1c7225010d08",
                "shasum": ""
            },
            "require": {
                "php": "^7.0",
                "phpdocumentor/reflection-common": "^1.0.0",
                "phpdocumentor/type-resolver": "^0.4.0",
                "webmozart/assert": "^1.0"
            },
            "require-dev": {
                "doctrine/instantiator": "~1.0.5",
                "mockery/mockery": "^1.0",
                "phpunit/phpunit": "^6.4"
            },
            "type": "library",
            "extra": {
                "branch-alias": {
                    "dev-master": "4.x-dev"
                }
            },
            "autoload": {
                "psr-4": {
                    "phpDocumentor\\Reflection\\": [
                        "src/"
                    ]
                }
            },
            "notification-url": "https://packagist.org/downloads/",
            "license": [
                "MIT"
            ],
            "authors": [
                {
                    "name": "Mike van Riel",
                    "email": "me@mikevanriel.com"
                }
            ],
            "description": "With this component, a library can provide support for annotations via DocBlocks or otherwise retrieve information that is embedded in a DocBlock.",
            "time": "2017-11-30T07:14:17+00:00"
        },
        {
            "name": "phpdocumentor/type-resolver",
            "version": "0.4.0",
            "source": {
                "type": "git",
                "url": "https://github.com/phpDocumentor/TypeResolver.git",
                "reference": "9c977708995954784726e25d0cd1dddf4e65b0f7"
            },
            "dist": {
                "type": "zip",
                "url": "https://api.github.com/repos/phpDocumentor/TypeResolver/zipball/9c977708995954784726e25d0cd1dddf4e65b0f7",
                "reference": "9c977708995954784726e25d0cd1dddf4e65b0f7",
                "shasum": ""
            },
            "require": {
                "php": "^5.5 || ^7.0",
                "phpdocumentor/reflection-common": "^1.0"
            },
            "require-dev": {
                "mockery/mockery": "^0.9.4",
                "phpunit/phpunit": "^5.2||^4.8.24"
            },
            "type": "library",
            "extra": {
                "branch-alias": {
                    "dev-master": "1.0.x-dev"
                }
            },
            "autoload": {
                "psr-4": {
                    "phpDocumentor\\Reflection\\": [
                        "src/"
                    ]
                }
            },
            "notification-url": "https://packagist.org/downloads/",
            "license": [
                "MIT"
            ],
            "authors": [
                {
                    "name": "Mike van Riel",
                    "email": "me@mikevanriel.com"
                }
            ],
            "time": "2017-07-14T14:27:02+00:00"
        },
        {
            "name": "phpspec/prophecy",
            "version": "1.7.5",
            "source": {
                "type": "git",
                "url": "https://github.com/phpspec/prophecy.git",
                "reference": "dfd6be44111a7c41c2e884a336cc4f461b3b2401"
            },
            "dist": {
                "type": "zip",
                "url": "https://api.github.com/repos/phpspec/prophecy/zipball/dfd6be44111a7c41c2e884a336cc4f461b3b2401",
                "reference": "dfd6be44111a7c41c2e884a336cc4f461b3b2401",
                "shasum": ""
            },
            "require": {
                "doctrine/instantiator": "^1.0.2",
                "php": "^5.3|^7.0",
                "phpdocumentor/reflection-docblock": "^2.0|^3.0.2|^4.0",
                "sebastian/comparator": "^1.1|^2.0",
                "sebastian/recursion-context": "^1.0|^2.0|^3.0"
            },
            "require-dev": {
                "phpspec/phpspec": "^2.5|^3.2",
                "phpunit/phpunit": "^4.8.35 || ^5.7 || ^6.5"
            },
            "type": "library",
            "extra": {
                "branch-alias": {
                    "dev-master": "1.7.x-dev"
                }
            },
            "autoload": {
                "psr-0": {
                    "Prophecy\\": "src/"
                }
            },
            "notification-url": "https://packagist.org/downloads/",
            "license": [
                "MIT"
            ],
            "authors": [
                {
                    "name": "Konstantin Kudryashov",
                    "email": "ever.zet@gmail.com",
                    "homepage": "http://everzet.com"
                },
                {
                    "name": "Marcello Duarte",
                    "email": "marcello.duarte@gmail.com"
                }
            ],
            "description": "Highly opinionated mocking framework for PHP 5.3+",
            "homepage": "https://github.com/phpspec/prophecy",
            "keywords": [
                "Double",
                "Dummy",
                "fake",
                "mock",
                "spy",
                "stub"
            ],
            "time": "2018-02-19T10:16:54+00:00"
        },
        {
            "name": "phpunit/php-code-coverage",
            "version": "6.0.1",
            "source": {
                "type": "git",
                "url": "https://github.com/sebastianbergmann/php-code-coverage.git",
                "reference": "f8ca4b604baf23dab89d87773c28cc07405189ba"
            },
            "dist": {
                "type": "zip",
                "url": "https://api.github.com/repos/sebastianbergmann/php-code-coverage/zipball/f8ca4b604baf23dab89d87773c28cc07405189ba",
                "reference": "f8ca4b604baf23dab89d87773c28cc07405189ba",
                "shasum": ""
            },
            "require": {
                "ext-dom": "*",
                "ext-xmlwriter": "*",
                "php": "^7.1",
                "phpunit/php-file-iterator": "^1.4.2",
                "phpunit/php-text-template": "^1.2.1",
                "phpunit/php-token-stream": "^3.0",
                "sebastian/code-unit-reverse-lookup": "^1.0.1",
                "sebastian/environment": "^3.0",
                "sebastian/version": "^2.0.1",
                "theseer/tokenizer": "^1.1"
            },
            "require-dev": {
                "phpunit/phpunit": "^7.0"
            },
            "suggest": {
                "ext-xdebug": "^2.6.0"
            },
            "type": "library",
            "extra": {
                "branch-alias": {
                    "dev-master": "6.0-dev"
                }
            },
            "autoload": {
                "classmap": [
                    "src/"
                ]
            },
            "notification-url": "https://packagist.org/downloads/",
            "license": [
                "BSD-3-Clause"
            ],
            "authors": [
                {
                    "name": "Sebastian Bergmann",
                    "email": "sebastian@phpunit.de",
                    "role": "lead"
                }
            ],
            "description": "Library that provides collection, processing, and rendering functionality for PHP code coverage information.",
            "homepage": "https://github.com/sebastianbergmann/php-code-coverage",
            "keywords": [
                "coverage",
                "testing",
                "xunit"
            ],
            "time": "2018-02-02T07:01:41+00:00"
        },
        {
            "name": "phpunit/php-file-iterator",
            "version": "1.4.5",
            "source": {
                "type": "git",
                "url": "https://github.com/sebastianbergmann/php-file-iterator.git",
                "reference": "730b01bc3e867237eaac355e06a36b85dd93a8b4"
            },
            "dist": {
                "type": "zip",
                "url": "https://api.github.com/repos/sebastianbergmann/php-file-iterator/zipball/730b01bc3e867237eaac355e06a36b85dd93a8b4",
                "reference": "730b01bc3e867237eaac355e06a36b85dd93a8b4",
                "shasum": ""
            },
            "require": {
                "php": ">=5.3.3"
            },
            "type": "library",
            "extra": {
                "branch-alias": {
                    "dev-master": "1.4.x-dev"
                }
            },
            "autoload": {
                "classmap": [
                    "src/"
                ]
            },
            "notification-url": "https://packagist.org/downloads/",
            "license": [
                "BSD-3-Clause"
            ],
            "authors": [
                {
                    "name": "Sebastian Bergmann",
                    "email": "sb@sebastian-bergmann.de",
                    "role": "lead"
                }
            ],
            "description": "FilterIterator implementation that filters files based on a list of suffixes.",
            "homepage": "https://github.com/sebastianbergmann/php-file-iterator/",
            "keywords": [
                "filesystem",
                "iterator"
            ],
            "time": "2017-11-27T13:52:08+00:00"
        },
        {
            "name": "phpunit/php-text-template",
            "version": "1.2.1",
            "source": {
                "type": "git",
                "url": "https://github.com/sebastianbergmann/php-text-template.git",
                "reference": "31f8b717e51d9a2afca6c9f046f5d69fc27c8686"
            },
            "dist": {
                "type": "zip",
                "url": "https://api.github.com/repos/sebastianbergmann/php-text-template/zipball/31f8b717e51d9a2afca6c9f046f5d69fc27c8686",
                "reference": "31f8b717e51d9a2afca6c9f046f5d69fc27c8686",
                "shasum": ""
            },
            "require": {
                "php": ">=5.3.3"
            },
            "type": "library",
            "autoload": {
                "classmap": [
                    "src/"
                ]
            },
            "notification-url": "https://packagist.org/downloads/",
            "license": [
                "BSD-3-Clause"
            ],
            "authors": [
                {
                    "name": "Sebastian Bergmann",
                    "email": "sebastian@phpunit.de",
                    "role": "lead"
                }
            ],
            "description": "Simple template engine.",
            "homepage": "https://github.com/sebastianbergmann/php-text-template/",
            "keywords": [
                "template"
            ],
            "time": "2015-06-21T13:50:34+00:00"
        },
        {
            "name": "phpunit/php-timer",
            "version": "2.0.0",
            "source": {
                "type": "git",
                "url": "https://github.com/sebastianbergmann/php-timer.git",
                "reference": "8b8454ea6958c3dee38453d3bd571e023108c91f"
            },
            "dist": {
                "type": "zip",
                "url": "https://api.github.com/repos/sebastianbergmann/php-timer/zipball/8b8454ea6958c3dee38453d3bd571e023108c91f",
                "reference": "8b8454ea6958c3dee38453d3bd571e023108c91f",
                "shasum": ""
            },
            "require": {
                "php": "^7.1"
            },
            "require-dev": {
                "phpunit/phpunit": "^7.0"
            },
            "type": "library",
            "extra": {
                "branch-alias": {
                    "dev-master": "2.0-dev"
                }
            },
            "autoload": {
                "classmap": [
                    "src/"
                ]
            },
            "notification-url": "https://packagist.org/downloads/",
            "license": [
                "BSD-3-Clause"
            ],
            "authors": [
                {
                    "name": "Sebastian Bergmann",
                    "email": "sebastian@phpunit.de",
                    "role": "lead"
                }
            ],
            "description": "Utility class for timing",
            "homepage": "https://github.com/sebastianbergmann/php-timer/",
            "keywords": [
                "timer"
            ],
            "time": "2018-02-01T13:07:23+00:00"
        },
        {
            "name": "phpunit/php-token-stream",
            "version": "3.0.0",
            "source": {
                "type": "git",
                "url": "https://github.com/sebastianbergmann/php-token-stream.git",
                "reference": "21ad88bbba7c3d93530d93994e0a33cd45f02ace"
            },
            "dist": {
                "type": "zip",
                "url": "https://api.github.com/repos/sebastianbergmann/php-token-stream/zipball/21ad88bbba7c3d93530d93994e0a33cd45f02ace",
                "reference": "21ad88bbba7c3d93530d93994e0a33cd45f02ace",
                "shasum": ""
            },
            "require": {
                "ext-tokenizer": "*",
                "php": "^7.1"
            },
            "require-dev": {
                "phpunit/phpunit": "^7.0"
            },
            "type": "library",
            "extra": {
                "branch-alias": {
                    "dev-master": "3.0-dev"
                }
            },
            "autoload": {
                "classmap": [
                    "src/"
                ]
            },
            "notification-url": "https://packagist.org/downloads/",
            "license": [
                "BSD-3-Clause"
            ],
            "authors": [
                {
                    "name": "Sebastian Bergmann",
                    "email": "sebastian@phpunit.de"
                }
            ],
            "description": "Wrapper around PHP's tokenizer extension.",
            "homepage": "https://github.com/sebastianbergmann/php-token-stream/",
            "keywords": [
                "tokenizer"
            ],
            "time": "2018-02-01T13:16:43+00:00"
        },
        {
            "name": "phpunit/phpunit",
            "version": "7.0.2",
            "source": {
                "type": "git",
                "url": "https://github.com/sebastianbergmann/phpunit.git",
                "reference": "e2f8aa21bc54b6ba218bdd4f9e0dac1e9bc3b4e9"
            },
            "dist": {
                "type": "zip",
                "url": "https://api.github.com/repos/sebastianbergmann/phpunit/zipball/e2f8aa21bc54b6ba218bdd4f9e0dac1e9bc3b4e9",
                "reference": "e2f8aa21bc54b6ba218bdd4f9e0dac1e9bc3b4e9",
                "shasum": ""
            },
            "require": {
                "ext-dom": "*",
                "ext-json": "*",
                "ext-libxml": "*",
                "ext-mbstring": "*",
                "ext-xml": "*",
                "myclabs/deep-copy": "^1.6.1",
                "phar-io/manifest": "^1.0.1",
                "phar-io/version": "^1.0",
                "php": "^7.1",
                "phpspec/prophecy": "^1.7",
                "phpunit/php-code-coverage": "^6.0",
                "phpunit/php-file-iterator": "^1.4.3",
                "phpunit/php-text-template": "^1.2.1",
                "phpunit/php-timer": "^2.0",
                "phpunit/phpunit-mock-objects": "^6.0",
                "sebastian/comparator": "^2.1",
                "sebastian/diff": "^3.0",
                "sebastian/environment": "^3.1",
                "sebastian/exporter": "^3.1",
                "sebastian/global-state": "^2.0",
                "sebastian/object-enumerator": "^3.0.3",
                "sebastian/resource-operations": "^1.0",
                "sebastian/version": "^2.0.1"
            },
            "require-dev": {
                "ext-pdo": "*"
            },
            "suggest": {
                "ext-xdebug": "*",
                "phpunit/php-invoker": "^2.0"
            },
            "bin": [
                "phpunit"
            ],
            "type": "library",
            "extra": {
                "branch-alias": {
                    "dev-master": "7.0-dev"
                }
            },
            "autoload": {
                "classmap": [
                    "src/"
                ]
            },
            "notification-url": "https://packagist.org/downloads/",
            "license": [
                "BSD-3-Clause"
            ],
            "authors": [
                {
                    "name": "Sebastian Bergmann",
                    "email": "sebastian@phpunit.de",
                    "role": "lead"
                }
            ],
            "description": "The PHP Unit Testing framework.",
            "homepage": "https://phpunit.de/",
            "keywords": [
                "phpunit",
                "testing",
                "xunit"
            ],
            "time": "2018-02-26T07:03:12+00:00"
        },
        {
            "name": "phpunit/phpunit-mock-objects",
            "version": "6.0.1",
            "source": {
                "type": "git",
                "url": "https://github.com/sebastianbergmann/phpunit-mock-objects.git",
                "reference": "e3249dedc2d99259ccae6affbc2684eac37c2e53"
            },
            "dist": {
                "type": "zip",
                "url": "https://api.github.com/repos/sebastianbergmann/phpunit-mock-objects/zipball/e3249dedc2d99259ccae6affbc2684eac37c2e53",
                "reference": "e3249dedc2d99259ccae6affbc2684eac37c2e53",
                "shasum": ""
            },
            "require": {
                "doctrine/instantiator": "^1.0.5",
                "php": "^7.1",
                "phpunit/php-text-template": "^1.2.1",
                "sebastian/exporter": "^3.1"
            },
            "require-dev": {
                "phpunit/phpunit": "^7.0"
            },
            "suggest": {
                "ext-soap": "*"
            },
            "type": "library",
            "extra": {
                "branch-alias": {
                    "dev-master": "6.0.x-dev"
                }
            },
            "autoload": {
                "classmap": [
                    "src/"
                ]
            },
            "notification-url": "https://packagist.org/downloads/",
            "license": [
                "BSD-3-Clause"
            ],
            "authors": [
                {
                    "name": "Sebastian Bergmann",
                    "email": "sebastian@phpunit.de",
                    "role": "lead"
                }
            ],
            "description": "Mock Object library for PHPUnit",
            "homepage": "https://github.com/sebastianbergmann/phpunit-mock-objects/",
            "keywords": [
                "mock",
                "xunit"
            ],
            "time": "2018-02-15T05:27:38+00:00"
        },
        {
            "name": "sebastian/code-unit-reverse-lookup",
            "version": "1.0.1",
            "source": {
                "type": "git",
                "url": "https://github.com/sebastianbergmann/code-unit-reverse-lookup.git",
                "reference": "4419fcdb5eabb9caa61a27c7a1db532a6b55dd18"
            },
            "dist": {
                "type": "zip",
                "url": "https://api.github.com/repos/sebastianbergmann/code-unit-reverse-lookup/zipball/4419fcdb5eabb9caa61a27c7a1db532a6b55dd18",
                "reference": "4419fcdb5eabb9caa61a27c7a1db532a6b55dd18",
                "shasum": ""
            },
            "require": {
                "php": "^5.6 || ^7.0"
            },
            "require-dev": {
                "phpunit/phpunit": "^5.7 || ^6.0"
            },
            "type": "library",
            "extra": {
                "branch-alias": {
                    "dev-master": "1.0.x-dev"
                }
            },
            "autoload": {
                "classmap": [
                    "src/"
                ]
            },
            "notification-url": "https://packagist.org/downloads/",
            "license": [
                "BSD-3-Clause"
            ],
            "authors": [
                {
                    "name": "Sebastian Bergmann",
                    "email": "sebastian@phpunit.de"
                }
            ],
            "description": "Looks up which function or method a line of code belongs to",
            "homepage": "https://github.com/sebastianbergmann/code-unit-reverse-lookup/",
            "time": "2017-03-04T06:30:41+00:00"
        },
        {
            "name": "sebastian/comparator",
            "version": "2.1.3",
            "source": {
                "type": "git",
                "url": "https://github.com/sebastianbergmann/comparator.git",
                "reference": "34369daee48eafb2651bea869b4b15d75ccc35f9"
            },
            "dist": {
                "type": "zip",
                "url": "https://api.github.com/repos/sebastianbergmann/comparator/zipball/34369daee48eafb2651bea869b4b15d75ccc35f9",
                "reference": "34369daee48eafb2651bea869b4b15d75ccc35f9",
                "shasum": ""
            },
            "require": {
                "php": "^7.0",
                "sebastian/diff": "^2.0 || ^3.0",
                "sebastian/exporter": "^3.1"
            },
            "require-dev": {
                "phpunit/phpunit": "^6.4"
            },
            "type": "library",
            "extra": {
                "branch-alias": {
                    "dev-master": "2.1.x-dev"
                }
            },
            "autoload": {
                "classmap": [
                    "src/"
                ]
            },
            "notification-url": "https://packagist.org/downloads/",
            "license": [
                "BSD-3-Clause"
            ],
            "authors": [
                {
                    "name": "Jeff Welch",
                    "email": "whatthejeff@gmail.com"
                },
                {
                    "name": "Volker Dusch",
                    "email": "github@wallbash.com"
                },
                {
                    "name": "Bernhard Schussek",
                    "email": "bschussek@2bepublished.at"
                },
                {
                    "name": "Sebastian Bergmann",
                    "email": "sebastian@phpunit.de"
                }
            ],
            "description": "Provides the functionality to compare PHP values for equality",
            "homepage": "https://github.com/sebastianbergmann/comparator",
            "keywords": [
                "comparator",
                "compare",
                "equality"
            ],
            "time": "2018-02-01T13:46:46+00:00"
        },
        {
            "name": "sebastian/diff",
            "version": "3.0.0",
            "source": {
                "type": "git",
                "url": "https://github.com/sebastianbergmann/diff.git",
                "reference": "e09160918c66281713f1c324c1f4c4c3037ba1e8"
            },
            "dist": {
                "type": "zip",
                "url": "https://api.github.com/repos/sebastianbergmann/diff/zipball/e09160918c66281713f1c324c1f4c4c3037ba1e8",
                "reference": "e09160918c66281713f1c324c1f4c4c3037ba1e8",
                "shasum": ""
            },
            "require": {
                "php": "^7.1"
            },
            "require-dev": {
                "phpunit/phpunit": "^7.0",
                "symfony/process": "^2 || ^3.3 || ^4"
            },
            "type": "library",
            "extra": {
                "branch-alias": {
                    "dev-master": "3.0-dev"
                }
            },
            "autoload": {
                "classmap": [
                    "src/"
                ]
            },
            "notification-url": "https://packagist.org/downloads/",
            "license": [
                "BSD-3-Clause"
            ],
            "authors": [
                {
                    "name": "Kore Nordmann",
                    "email": "mail@kore-nordmann.de"
                },
                {
                    "name": "Sebastian Bergmann",
                    "email": "sebastian@phpunit.de"
                }
            ],
            "description": "Diff implementation",
            "homepage": "https://github.com/sebastianbergmann/diff",
            "keywords": [
                "diff",
                "udiff",
                "unidiff",
                "unified diff"
            ],
            "time": "2018-02-01T13:45:15+00:00"
        },
        {
            "name": "sebastian/environment",
            "version": "3.1.0",
            "source": {
                "type": "git",
                "url": "https://github.com/sebastianbergmann/environment.git",
                "reference": "cd0871b3975fb7fc44d11314fd1ee20925fce4f5"
            },
            "dist": {
                "type": "zip",
                "url": "https://api.github.com/repos/sebastianbergmann/environment/zipball/cd0871b3975fb7fc44d11314fd1ee20925fce4f5",
                "reference": "cd0871b3975fb7fc44d11314fd1ee20925fce4f5",
                "shasum": ""
            },
            "require": {
                "php": "^7.0"
            },
            "require-dev": {
                "phpunit/phpunit": "^6.1"
            },
            "type": "library",
            "extra": {
                "branch-alias": {
                    "dev-master": "3.1.x-dev"
                }
            },
            "autoload": {
                "classmap": [
                    "src/"
                ]
            },
            "notification-url": "https://packagist.org/downloads/",
            "license": [
                "BSD-3-Clause"
            ],
            "authors": [
                {
                    "name": "Sebastian Bergmann",
                    "email": "sebastian@phpunit.de"
                }
            ],
            "description": "Provides functionality to handle HHVM/PHP environments",
            "homepage": "http://www.github.com/sebastianbergmann/environment",
            "keywords": [
                "Xdebug",
                "environment",
                "hhvm"
            ],
            "time": "2017-07-01T08:51:00+00:00"
        },
        {
            "name": "sebastian/exporter",
            "version": "3.1.0",
            "source": {
                "type": "git",
                "url": "https://github.com/sebastianbergmann/exporter.git",
                "reference": "234199f4528de6d12aaa58b612e98f7d36adb937"
            },
            "dist": {
                "type": "zip",
                "url": "https://api.github.com/repos/sebastianbergmann/exporter/zipball/234199f4528de6d12aaa58b612e98f7d36adb937",
                "reference": "234199f4528de6d12aaa58b612e98f7d36adb937",
                "shasum": ""
            },
            "require": {
                "php": "^7.0",
                "sebastian/recursion-context": "^3.0"
            },
            "require-dev": {
                "ext-mbstring": "*",
                "phpunit/phpunit": "^6.0"
            },
            "type": "library",
            "extra": {
                "branch-alias": {
                    "dev-master": "3.1.x-dev"
                }
            },
            "autoload": {
                "classmap": [
                    "src/"
                ]
            },
            "notification-url": "https://packagist.org/downloads/",
            "license": [
                "BSD-3-Clause"
            ],
            "authors": [
                {
                    "name": "Jeff Welch",
                    "email": "whatthejeff@gmail.com"
                },
                {
                    "name": "Volker Dusch",
                    "email": "github@wallbash.com"
                },
                {
                    "name": "Bernhard Schussek",
                    "email": "bschussek@2bepublished.at"
                },
                {
                    "name": "Sebastian Bergmann",
                    "email": "sebastian@phpunit.de"
                },
                {
                    "name": "Adam Harvey",
                    "email": "aharvey@php.net"
                }
            ],
            "description": "Provides the functionality to export PHP variables for visualization",
            "homepage": "http://www.github.com/sebastianbergmann/exporter",
            "keywords": [
                "export",
                "exporter"
            ],
            "time": "2017-04-03T13:19:02+00:00"
        },
        {
            "name": "sebastian/global-state",
            "version": "2.0.0",
            "source": {
                "type": "git",
                "url": "https://github.com/sebastianbergmann/global-state.git",
                "reference": "e8ba02eed7bbbb9e59e43dedd3dddeff4a56b0c4"
            },
            "dist": {
                "type": "zip",
                "url": "https://api.github.com/repos/sebastianbergmann/global-state/zipball/e8ba02eed7bbbb9e59e43dedd3dddeff4a56b0c4",
                "reference": "e8ba02eed7bbbb9e59e43dedd3dddeff4a56b0c4",
                "shasum": ""
            },
            "require": {
                "php": "^7.0"
            },
            "require-dev": {
                "phpunit/phpunit": "^6.0"
            },
            "suggest": {
                "ext-uopz": "*"
            },
            "type": "library",
            "extra": {
                "branch-alias": {
                    "dev-master": "2.0-dev"
                }
            },
            "autoload": {
                "classmap": [
                    "src/"
                ]
            },
            "notification-url": "https://packagist.org/downloads/",
            "license": [
                "BSD-3-Clause"
            ],
            "authors": [
                {
                    "name": "Sebastian Bergmann",
                    "email": "sebastian@phpunit.de"
                }
            ],
            "description": "Snapshotting of global state",
            "homepage": "http://www.github.com/sebastianbergmann/global-state",
            "keywords": [
                "global state"
            ],
            "time": "2017-04-27T15:39:26+00:00"
        },
        {
            "name": "sebastian/object-enumerator",
            "version": "3.0.3",
            "source": {
                "type": "git",
                "url": "https://github.com/sebastianbergmann/object-enumerator.git",
                "reference": "7cfd9e65d11ffb5af41198476395774d4c8a84c5"
            },
            "dist": {
                "type": "zip",
                "url": "https://api.github.com/repos/sebastianbergmann/object-enumerator/zipball/7cfd9e65d11ffb5af41198476395774d4c8a84c5",
                "reference": "7cfd9e65d11ffb5af41198476395774d4c8a84c5",
                "shasum": ""
            },
            "require": {
                "php": "^7.0",
                "sebastian/object-reflector": "^1.1.1",
                "sebastian/recursion-context": "^3.0"
            },
            "require-dev": {
                "phpunit/phpunit": "^6.0"
            },
            "type": "library",
            "extra": {
                "branch-alias": {
                    "dev-master": "3.0.x-dev"
                }
            },
            "autoload": {
                "classmap": [
                    "src/"
                ]
            },
            "notification-url": "https://packagist.org/downloads/",
            "license": [
                "BSD-3-Clause"
            ],
            "authors": [
                {
                    "name": "Sebastian Bergmann",
                    "email": "sebastian@phpunit.de"
                }
            ],
            "description": "Traverses array structures and object graphs to enumerate all referenced objects",
            "homepage": "https://github.com/sebastianbergmann/object-enumerator/",
            "time": "2017-08-03T12:35:26+00:00"
        },
        {
            "name": "sebastian/object-reflector",
            "version": "1.1.1",
            "source": {
                "type": "git",
                "url": "https://github.com/sebastianbergmann/object-reflector.git",
                "reference": "773f97c67f28de00d397be301821b06708fca0be"
            },
            "dist": {
                "type": "zip",
                "url": "https://api.github.com/repos/sebastianbergmann/object-reflector/zipball/773f97c67f28de00d397be301821b06708fca0be",
                "reference": "773f97c67f28de00d397be301821b06708fca0be",
                "shasum": ""
            },
            "require": {
                "php": "^7.0"
            },
            "require-dev": {
                "phpunit/phpunit": "^6.0"
            },
            "type": "library",
            "extra": {
                "branch-alias": {
                    "dev-master": "1.1-dev"
                }
            },
            "autoload": {
                "classmap": [
                    "src/"
                ]
            },
            "notification-url": "https://packagist.org/downloads/",
            "license": [
                "BSD-3-Clause"
            ],
            "authors": [
                {
                    "name": "Sebastian Bergmann",
                    "email": "sebastian@phpunit.de"
                }
            ],
            "description": "Allows reflection of object attributes, including inherited and non-public ones",
            "homepage": "https://github.com/sebastianbergmann/object-reflector/",
            "time": "2017-03-29T09:07:27+00:00"
        },
        {
            "name": "sebastian/recursion-context",
            "version": "3.0.0",
            "source": {
                "type": "git",
                "url": "https://github.com/sebastianbergmann/recursion-context.git",
                "reference": "5b0cd723502bac3b006cbf3dbf7a1e3fcefe4fa8"
            },
            "dist": {
                "type": "zip",
                "url": "https://api.github.com/repos/sebastianbergmann/recursion-context/zipball/5b0cd723502bac3b006cbf3dbf7a1e3fcefe4fa8",
                "reference": "5b0cd723502bac3b006cbf3dbf7a1e3fcefe4fa8",
                "shasum": ""
            },
            "require": {
                "php": "^7.0"
            },
            "require-dev": {
                "phpunit/phpunit": "^6.0"
            },
            "type": "library",
            "extra": {
                "branch-alias": {
                    "dev-master": "3.0.x-dev"
                }
            },
            "autoload": {
                "classmap": [
                    "src/"
                ]
            },
            "notification-url": "https://packagist.org/downloads/",
            "license": [
                "BSD-3-Clause"
            ],
            "authors": [
                {
                    "name": "Jeff Welch",
                    "email": "whatthejeff@gmail.com"
                },
                {
                    "name": "Sebastian Bergmann",
                    "email": "sebastian@phpunit.de"
                },
                {
                    "name": "Adam Harvey",
                    "email": "aharvey@php.net"
                }
            ],
            "description": "Provides functionality to recursively process PHP variables",
            "homepage": "http://www.github.com/sebastianbergmann/recursion-context",
            "time": "2017-03-03T06:23:57+00:00"
        },
        {
            "name": "sebastian/resource-operations",
            "version": "1.0.0",
            "source": {
                "type": "git",
                "url": "https://github.com/sebastianbergmann/resource-operations.git",
                "reference": "ce990bb21759f94aeafd30209e8cfcdfa8bc3f52"
            },
            "dist": {
                "type": "zip",
                "url": "https://api.github.com/repos/sebastianbergmann/resource-operations/zipball/ce990bb21759f94aeafd30209e8cfcdfa8bc3f52",
                "reference": "ce990bb21759f94aeafd30209e8cfcdfa8bc3f52",
                "shasum": ""
            },
            "require": {
                "php": ">=5.6.0"
            },
            "type": "library",
            "extra": {
                "branch-alias": {
                    "dev-master": "1.0.x-dev"
                }
            },
            "autoload": {
                "classmap": [
                    "src/"
                ]
            },
            "notification-url": "https://packagist.org/downloads/",
            "license": [
                "BSD-3-Clause"
            ],
            "authors": [
                {
                    "name": "Sebastian Bergmann",
                    "email": "sebastian@phpunit.de"
                }
            ],
            "description": "Provides a list of PHP built-in functions that operate on resources",
            "homepage": "https://www.github.com/sebastianbergmann/resource-operations",
            "time": "2015-07-28T20:34:47+00:00"
        },
        {
            "name": "sebastian/version",
            "version": "2.0.1",
            "source": {
                "type": "git",
                "url": "https://github.com/sebastianbergmann/version.git",
                "reference": "99732be0ddb3361e16ad77b68ba41efc8e979019"
            },
            "dist": {
                "type": "zip",
                "url": "https://api.github.com/repos/sebastianbergmann/version/zipball/99732be0ddb3361e16ad77b68ba41efc8e979019",
                "reference": "99732be0ddb3361e16ad77b68ba41efc8e979019",
                "shasum": ""
            },
            "require": {
                "php": ">=5.6"
            },
            "type": "library",
            "extra": {
                "branch-alias": {
                    "dev-master": "2.0.x-dev"
                }
            },
            "autoload": {
                "classmap": [
                    "src/"
                ]
            },
            "notification-url": "https://packagist.org/downloads/",
            "license": [
                "BSD-3-Clause"
            ],
            "authors": [
                {
                    "name": "Sebastian Bergmann",
                    "email": "sebastian@phpunit.de",
                    "role": "lead"
                }
            ],
            "description": "Library that helps with managing the version number of Git-hosted PHP projects",
            "homepage": "https://github.com/sebastianbergmann/version",
            "time": "2016-10-03T07:35:21+00:00"
        },
        {
            "name": "squizlabs/php_codesniffer",
            "version": "2.9.1",
            "source": {
                "type": "git",
                "url": "https://github.com/squizlabs/PHP_CodeSniffer.git",
                "reference": "dcbed1074f8244661eecddfc2a675430d8d33f62"
            },
            "dist": {
                "type": "zip",
                "url": "https://api.github.com/repos/squizlabs/PHP_CodeSniffer/zipball/dcbed1074f8244661eecddfc2a675430d8d33f62",
                "reference": "dcbed1074f8244661eecddfc2a675430d8d33f62",
                "shasum": ""
            },
            "require": {
                "ext-simplexml": "*",
                "ext-tokenizer": "*",
                "ext-xmlwriter": "*",
                "php": ">=5.1.2"
            },
            "require-dev": {
                "phpunit/phpunit": "~4.0"
            },
            "bin": [
                "scripts/phpcs",
                "scripts/phpcbf"
            ],
            "type": "library",
            "extra": {
                "branch-alias": {
                    "dev-master": "2.x-dev"
                }
            },
            "autoload": {
                "classmap": [
                    "CodeSniffer.php",
                    "CodeSniffer/CLI.php",
                    "CodeSniffer/Exception.php",
                    "CodeSniffer/File.php",
                    "CodeSniffer/Fixer.php",
                    "CodeSniffer/Report.php",
                    "CodeSniffer/Reporting.php",
                    "CodeSniffer/Sniff.php",
                    "CodeSniffer/Tokens.php",
                    "CodeSniffer/Reports/",
                    "CodeSniffer/Tokenizers/",
                    "CodeSniffer/DocGenerators/",
                    "CodeSniffer/Standards/AbstractPatternSniff.php",
                    "CodeSniffer/Standards/AbstractScopeSniff.php",
                    "CodeSniffer/Standards/AbstractVariableSniff.php",
                    "CodeSniffer/Standards/IncorrectPatternException.php",
                    "CodeSniffer/Standards/Generic/Sniffs/",
                    "CodeSniffer/Standards/MySource/Sniffs/",
                    "CodeSniffer/Standards/PEAR/Sniffs/",
                    "CodeSniffer/Standards/PSR1/Sniffs/",
                    "CodeSniffer/Standards/PSR2/Sniffs/",
                    "CodeSniffer/Standards/Squiz/Sniffs/",
                    "CodeSniffer/Standards/Zend/Sniffs/"
                ]
            },
            "notification-url": "https://packagist.org/downloads/",
            "license": [
                "BSD-3-Clause"
            ],
            "authors": [
                {
                    "name": "Greg Sherwood",
                    "role": "lead"
                }
            ],
            "description": "PHP_CodeSniffer tokenizes PHP, JavaScript and CSS files and detects violations of a defined set of coding standards.",
            "homepage": "http://www.squizlabs.com/php-codesniffer",
            "keywords": [
                "phpcs",
                "standards"
            ],
            "time": "2017-05-22T02:43:20+00:00"
        },
        {
            "name": "symfony/console",
            "version": "v4.0.6",
            "source": {
                "type": "git",
                "url": "https://github.com/symfony/console.git",
                "reference": "555c8dbe0ae9e561740451eabdbed2cc554b6a51"
            },
            "dist": {
                "type": "zip",
                "url": "https://api.github.com/repos/symfony/console/zipball/555c8dbe0ae9e561740451eabdbed2cc554b6a51",
                "reference": "555c8dbe0ae9e561740451eabdbed2cc554b6a51",
                "shasum": ""
            },
            "require": {
                "php": "^7.1.3",
                "symfony/polyfill-mbstring": "~1.0"
            },
            "conflict": {
                "symfony/dependency-injection": "<3.4",
                "symfony/process": "<3.3"
            },
            "require-dev": {
                "psr/log": "~1.0",
                "symfony/config": "~3.4|~4.0",
                "symfony/dependency-injection": "~3.4|~4.0",
                "symfony/event-dispatcher": "~3.4|~4.0",
                "symfony/lock": "~3.4|~4.0",
                "symfony/process": "~3.4|~4.0"
            },
            "suggest": {
                "psr/log": "For using the console logger",
                "symfony/event-dispatcher": "",
                "symfony/lock": "",
                "symfony/process": ""
            },
            "type": "library",
            "extra": {
                "branch-alias": {
                    "dev-master": "4.0-dev"
                }
            },
            "autoload": {
                "psr-4": {
                    "Symfony\\Component\\Console\\": ""
                },
                "exclude-from-classmap": [
                    "/Tests/"
                ]
            },
            "notification-url": "https://packagist.org/downloads/",
            "license": [
                "MIT"
            ],
            "authors": [
                {
                    "name": "Fabien Potencier",
                    "email": "fabien@symfony.com"
                },
                {
                    "name": "Symfony Community",
                    "homepage": "https://symfony.com/contributors"
                }
            ],
            "description": "Symfony Console Component",
            "homepage": "https://symfony.com",
            "time": "2018-02-26T15:55:47+00:00"
        },
        {
            "name": "symfony/finder",
            "version": "v4.0.6",
            "source": {
                "type": "git",
                "url": "https://github.com/symfony/finder.git",
                "reference": "44a796d2ecc2a16a5fc8f2956a34ee617934d55f"
            },
            "dist": {
                "type": "zip",
                "url": "https://api.github.com/repos/symfony/finder/zipball/44a796d2ecc2a16a5fc8f2956a34ee617934d55f",
                "reference": "44a796d2ecc2a16a5fc8f2956a34ee617934d55f",
                "shasum": ""
            },
            "require": {
                "php": "^7.1.3"
            },
            "type": "library",
            "extra": {
                "branch-alias": {
                    "dev-master": "4.0-dev"
                }
            },
            "autoload": {
                "psr-4": {
                    "Symfony\\Component\\Finder\\": ""
                },
                "exclude-from-classmap": [
                    "/Tests/"
                ]
            },
            "notification-url": "https://packagist.org/downloads/",
            "license": [
                "MIT"
            ],
            "authors": [
                {
                    "name": "Fabien Potencier",
                    "email": "fabien@symfony.com"
                },
                {
                    "name": "Symfony Community",
                    "homepage": "https://symfony.com/contributors"
                }
            ],
            "description": "Symfony Finder Component",
            "homepage": "https://symfony.com",
            "time": "2018-03-05T18:28:26+00:00"
        },
        {
            "name": "symfony/polyfill-mbstring",
            "version": "v1.7.0",
            "source": {
                "type": "git",
                "url": "https://github.com/symfony/polyfill-mbstring.git",
                "reference": "78be803ce01e55d3491c1397cf1c64beb9c1b63b"
            },
            "dist": {
                "type": "zip",
                "url": "https://api.github.com/repos/symfony/polyfill-mbstring/zipball/78be803ce01e55d3491c1397cf1c64beb9c1b63b",
                "reference": "78be803ce01e55d3491c1397cf1c64beb9c1b63b",
                "shasum": ""
            },
            "require": {
                "php": ">=5.3.3"
            },
            "suggest": {
                "ext-mbstring": "For best performance"
            },
            "type": "library",
            "extra": {
                "branch-alias": {
                    "dev-master": "1.7-dev"
                }
            },
            "autoload": {
                "psr-4": {
                    "Symfony\\Polyfill\\Mbstring\\": ""
                },
                "files": [
                    "bootstrap.php"
                ]
            },
            "notification-url": "https://packagist.org/downloads/",
            "license": [
                "MIT"
            ],
            "authors": [
                {
                    "name": "Nicolas Grekas",
                    "email": "p@tchwork.com"
                },
                {
                    "name": "Symfony Community",
                    "homepage": "https://symfony.com/contributors"
                }
            ],
            "description": "Symfony polyfill for the Mbstring extension",
            "homepage": "https://symfony.com",
            "keywords": [
                "compatibility",
                "mbstring",
                "polyfill",
                "portable",
                "shim"
            ],
            "time": "2018-01-30T19:27:44+00:00"
        },
        {
            "name": "theseer/tokenizer",
            "version": "1.1.0",
            "source": {
                "type": "git",
                "url": "https://github.com/theseer/tokenizer.git",
                "reference": "cb2f008f3f05af2893a87208fe6a6c4985483f8b"
            },
            "dist": {
                "type": "zip",
                "url": "https://api.github.com/repos/theseer/tokenizer/zipball/cb2f008f3f05af2893a87208fe6a6c4985483f8b",
                "reference": "cb2f008f3f05af2893a87208fe6a6c4985483f8b",
                "shasum": ""
            },
            "require": {
                "ext-dom": "*",
                "ext-tokenizer": "*",
                "ext-xmlwriter": "*",
                "php": "^7.0"
            },
            "type": "library",
            "autoload": {
                "classmap": [
                    "src/"
                ]
            },
            "notification-url": "https://packagist.org/downloads/",
            "license": [
                "BSD-3-Clause"
            ],
            "authors": [
                {
                    "name": "Arne Blankerts",
                    "email": "arne@blankerts.de",
                    "role": "Developer"
                }
            ],
            "description": "A small library for converting tokenized PHP source code into XML and potentially other formats",
            "time": "2017-04-07T12:08:54+00:00"
        },
        {
            "name": "webmozart/assert",
            "version": "1.3.0",
            "source": {
                "type": "git",
                "url": "https://github.com/webmozart/assert.git",
                "reference": "0df1908962e7a3071564e857d86874dad1ef204a"
            },
            "dist": {
                "type": "zip",
                "url": "https://api.github.com/repos/webmozart/assert/zipball/0df1908962e7a3071564e857d86874dad1ef204a",
                "reference": "0df1908962e7a3071564e857d86874dad1ef204a",
                "shasum": ""
            },
            "require": {
                "php": "^5.3.3 || ^7.0"
            },
            "require-dev": {
                "phpunit/phpunit": "^4.6",
                "sebastian/version": "^1.0.1"
            },
            "type": "library",
            "extra": {
                "branch-alias": {
                    "dev-master": "1.3-dev"
                }
            },
            "autoload": {
                "psr-4": {
                    "Webmozart\\Assert\\": "src/"
                }
            },
            "notification-url": "https://packagist.org/downloads/",
            "license": [
                "MIT"
            ],
            "authors": [
                {
                    "name": "Bernhard Schussek",
                    "email": "bschussek@gmail.com"
                }
            ],
            "description": "Assertions to validate method input/output with nice error messages.",
            "keywords": [
                "assert",
                "check",
                "validate"
            ],
            "time": "2018-01-29T19:49:41+00:00"
        },
        {
            "name": "zendframework/zend-coding-standard",
            "version": "1.0.0",
            "source": {
                "type": "git",
                "url": "https://github.com/zendframework/zend-coding-standard.git",
                "reference": "893316d2904e93f1c74c1384b6d7d57778299cb6"
            },
            "dist": {
                "type": "zip",
                "url": "https://api.github.com/repos/zendframework/zend-coding-standard/zipball/893316d2904e93f1c74c1384b6d7d57778299cb6",
                "reference": "893316d2904e93f1c74c1384b6d7d57778299cb6",
                "shasum": ""
            },
            "require": {
                "squizlabs/php_codesniffer": "^2.7"
            },
            "type": "library",
            "notification-url": "https://packagist.org/downloads/",
            "license": [
                "BSD-3-Clause"
            ],
            "description": "Zend Framework coding standard",
            "keywords": [
                "Coding Standard",
                "zf"
            ],
            "time": "2016-11-09T21:30:43+00:00"
        },
        {
            "name": "zendframework/zend-diactoros",
            "version": "1.7.1",
            "source": {
                "type": "git",
                "url": "https://github.com/zendframework/zend-diactoros.git",
                "reference": "bf26aff803a11c5cc8eb7c4878a702c403ec67f1"
            },
            "dist": {
                "type": "zip",
                "url": "https://api.github.com/repos/zendframework/zend-diactoros/zipball/bf26aff803a11c5cc8eb7c4878a702c403ec67f1",
                "reference": "bf26aff803a11c5cc8eb7c4878a702c403ec67f1",
                "shasum": ""
            },
            "require": {
                "php": "^5.6 || ^7.0",
                "psr/http-message": "^1.0"
            },
            "provide": {
                "psr/http-message-implementation": "1.0"
            },
            "require-dev": {
                "ext-dom": "*",
                "ext-libxml": "*",
                "phpunit/phpunit": "^5.7.16 || ^6.0.8",
                "zendframework/zend-coding-standard": "~1.0"
            },
            "type": "library",
            "extra": {
                "branch-alias": {
                    "dev-master": "1.7.x-dev",
                    "dev-develop": "1.8.x-dev"
                }
            },
            "autoload": {
                "psr-4": {
                    "Zend\\Diactoros\\": "src/"
                }
            },
            "notification-url": "https://packagist.org/downloads/",
            "license": [
                "BSD-2-Clause"
            ],
            "description": "PSR HTTP Message implementations",
            "homepage": "https://github.com/zendframework/zend-diactoros",
            "keywords": [
                "http",
                "psr",
                "psr-7"
            ],
            "time": "2018-02-26T15:44:50+00:00"
        },
        {
            "name": "zendframework/zend-escaper",
            "version": "2.5.2",
            "source": {
                "type": "git",
                "url": "https://github.com/zendframework/zend-escaper.git",
                "reference": "2dcd14b61a72d8b8e27d579c6344e12c26141d4e"
            },
            "dist": {
                "type": "zip",
                "url": "https://api.github.com/repos/zendframework/zend-escaper/zipball/2dcd14b61a72d8b8e27d579c6344e12c26141d4e",
                "reference": "2dcd14b61a72d8b8e27d579c6344e12c26141d4e",
                "shasum": ""
            },
            "require": {
                "php": ">=5.5"
            },
            "require-dev": {
                "fabpot/php-cs-fixer": "1.7.*",
                "phpunit/phpunit": "~4.0"
            },
            "type": "library",
            "extra": {
                "branch-alias": {
                    "dev-master": "2.5-dev",
                    "dev-develop": "2.6-dev"
                }
            },
            "autoload": {
                "psr-4": {
                    "Zend\\Escaper\\": "src/"
                }
            },
            "notification-url": "https://packagist.org/downloads/",
            "license": [
                "BSD-3-Clause"
            ],
            "homepage": "https://github.com/zendframework/zend-escaper",
            "keywords": [
                "escaper",
                "zf2"
            ],
            "time": "2016-06-30T19:48:38+00:00"
        },
        {
            "name": "zendframework/zend-stratigility",
            "version": "3.0.0rc1",
            "source": {
                "type": "git",
                "url": "https://github.com/zendframework/zend-stratigility.git",
                "reference": "6e76a8bd5b50d1cbd0b7f702a6f61293290b4382"
            },
            "dist": {
                "type": "zip",
                "url": "https://api.github.com/repos/zendframework/zend-stratigility/zipball/6e76a8bd5b50d1cbd0b7f702a6f61293290b4382",
                "reference": "6e76a8bd5b50d1cbd0b7f702a6f61293290b4382",
                "shasum": ""
            },
            "require": {
                "fig/http-message-util": "^1.1",
                "php": "^7.1",
                "psr/http-message": "^1.0",
                "psr/http-server-middleware": "^1.0",
                "zendframework/zend-escaper": "^2.3"
            },
            "conflict": {
                "zendframework/zend-diactoros": "<1.7.1"
            },
            "require-dev": {
                "malukenho/docheader": "^0.1.6",
                "phpunit/phpunit": "^7.0.1",
                "zendframework/zend-coding-standard": "~1.0.0",
                "zendframework/zend-diactoros": "^1.7.1"
            },
            "suggest": {
                "psr/http-message-implementation": "Please install a psr/http-message-implementation to consume Stratigility; e.g., zendframework/zend-diactoros"
            },
            "type": "library",
            "extra": {
                "branch-alias": {
                    "dev-master": "3.0-dev",
                    "dev-develop": "3.1-dev",
                    "dev-release-3.0.0": "3.0.x-dev"
                }
            },
            "autoload": {
                "files": [
                    "src/functions/double-pass-middleware.php",
                    "src/functions/host.php",
                    "src/functions/middleware.php",
                    "src/functions/path.php"
                ],
                "psr-4": {
                    "Zend\\Stratigility\\": "src/"
                }
            },
            "notification-url": "https://packagist.org/downloads/",
            "license": [
                "BSD-3-Clause"
            ],
            "description": "PSR-7 middleware foundation for building and dispatching middleware pipelines",
            "keywords": [
                "ZendFramework",
                "http",
                "middleware",
                "psr-15",
                "psr-7",
                "zf"
            ],
            "time": "2018-02-26T15:56:54+00:00"
        }
    ],
    "aliases": [],
    "minimum-stability": "stable",
    "stability-flags": {
        "zendframework/zend-expressive-router": 5,
        "zendframework/zend-stratigility": 5
    },
    "prefer-stable": false,
    "prefer-lowest": false,
    "platform": {
        "php": "^7.1"
    },
    "platform-dev": []
}<|MERGE_RESOLUTION|>--- conflicted
+++ resolved
@@ -4,11 +4,7 @@
         "Read more about it at https://getcomposer.org/doc/01-basic-usage.md#composer-lock-the-lock-file",
         "This file is @generated automatically"
     ],
-<<<<<<< HEAD
-    "content-hash": "447a84bb317b72f45b14d689b5d8b581",
-=======
-    "content-hash": "2a5a3e4794a5e6bf9065bc7479e07103",
->>>>>>> 7457c406
+    "content-hash": "29e2e4d84ba6d78d59d5b7ad1329ce2d",
     "packages": [
         {
             "name": "fig/http-message-util",
